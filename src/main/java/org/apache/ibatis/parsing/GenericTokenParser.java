--- conflicted
+++ resolved
@@ -1,6 +1,5 @@
 /**
-<<<<<<< HEAD
- * Copyright 2009-2019 the original author or authors.
+ * Copyright 2009-2020 the original author or authors.
  * <p>
  * Licensed under the Apache License, Version 2.0 (the "License");
  * you may not use this file except in compliance with the License.
@@ -13,21 +12,6 @@
  * WITHOUT WARRANTIES OR CONDITIONS OF ANY KIND, either express or implied.
  * See the License for the specific language governing permissions and
  * limitations under the License.
-=======
- *    Copyright 2009-2020 the original author or authors.
- *
- *    Licensed under the Apache License, Version 2.0 (the "License");
- *    you may not use this file except in compliance with the License.
- *    You may obtain a copy of the License at
- *
- *       http://www.apache.org/licenses/LICENSE-2.0
- *
- *    Unless required by applicable law or agreed to in writing, software
- *    distributed under the License is distributed on an "AS IS" BASIS,
- *    WITHOUT WARRANTIES OR CONDITIONS OF ANY KIND, either express or implied.
- *    See the License for the specific language governing permissions and
- *    limitations under the License.
->>>>>>> aad1cf77
  */
 package org.apache.ibatis.parsing;
 
@@ -80,12 +64,8 @@
     final StringBuilder builder = new StringBuilder();
     // 匹配 openToken closeToken 之间的表达式
     StringBuilder expression = null;
-<<<<<<< HEAD
-    while (start > -1) {
-      // 转义字符
-=======
+    // 转义字符
     do {
->>>>>>> aad1cf77
       if (start > 0 && src[start - 1] == '\\') {
         // this open token is escaped. remove the backslash and continue.
         builder.append(src, offset, start - offset - 1).append(openToken);
